--- conflicted
+++ resolved
@@ -402,7 +402,6 @@
     }
     else
     {
-<<<<<<< HEAD
       full_addrs.insert("139.180.198.68:20188");
       full_addrs.insert("66.42.43.109:20188");
       full_addrs.insert("51.38.235.241:20188"); //Thanx micmac
@@ -411,9 +410,6 @@
       full_addrs.insert("130.193.15.191:20188"); //Thanx noreith
       full_addrs.insert("194.59.204.194:20188"); //Thanx Gravity
       full_addrs.insert("172.245.163.163:20188"); //Thanx Hayzam
-=======
-      full_addrs.insert("66.42.43.109:20188");
->>>>>>> c1cbc30a
     }
     return full_addrs;
   }
@@ -783,7 +779,7 @@
     }
     else
     {
-      try_get_support_flags(context_, [](p2p_connection_context& flags_context, const uint32_t& support_flags) 
+      try_get_support_flags(context_, [](p2p_connection_context& flags_context, const uint32_t& support_flags)
       {
         flags_context.support_flags = support_flags;
       });
@@ -1630,25 +1626,25 @@
     COMMAND_REQUEST_SUPPORT_FLAGS::request support_flags_request;
     bool r = epee::net_utils::async_invoke_remote_command2<typename COMMAND_REQUEST_SUPPORT_FLAGS::response>
     (
-      context.m_connection_id, 
-      COMMAND_REQUEST_SUPPORT_FLAGS::ID, 
-      support_flags_request, 
+      context.m_connection_id,
+      COMMAND_REQUEST_SUPPORT_FLAGS::ID,
+      support_flags_request,
       m_net_server.get_config_object(),
       [=](int code, const typename COMMAND_REQUEST_SUPPORT_FLAGS::response& rsp, p2p_connection_context& context_)
-      {  
+      {
         if(code < 0)
         {
           LOG_WARNING_CC(context_, "COMMAND_REQUEST_SUPPORT_FLAGS invoke failed. (" << code <<  ", " << epee::levin::get_err_descr(code) << ")");
           return;
         }
-        
+
         f(context_, rsp.support_flags);
       },
       P2P_DEFAULT_HANDSHAKE_INVOKE_TIMEOUT
     );
 
     return r;
-  }  
+  }
   //-----------------------------------------------------------------------------------
   template<class t_payload_net_handler>
   int node_server<t_payload_net_handler>::handle_timed_sync(int command, typename COMMAND_TIMED_SYNC::request& arg, typename COMMAND_TIMED_SYNC::response& rsp, p2p_connection_context& context)
@@ -1741,8 +1737,8 @@
         LOG_DEBUG_CC(context, "PING SUCCESS " << context.m_remote_address.host_str() << ":" << port_l);
       });
     }
-    
-    try_get_support_flags(context, [](p2p_connection_context& flags_context, const uint32_t& support_flags) 
+
+    try_get_support_flags(context, [](p2p_connection_context& flags_context, const uint32_t& support_flags)
     {
       flags_context.support_flags = support_flags;
     });
